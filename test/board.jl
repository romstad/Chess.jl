begin
    local b = startboard()
    @test pieceon(b, SQ_E1) == PIECE_WK
    @test pieceon(b, FILE_B, RANK_8) == PIECE_BN
    @test pieceon(b, SQ_B5) == EMPTY
end

begin
    local b = startboard()
    local b2 = domove(b, movefromstring("e2e4"))
    @test sidetomove(b) == WHITE
    @test sidetomove(b2) == BLACK
end

begin
    local b = startboard()
    @test epsquare(b) == SQ_NONE
    local b2 = fromfen("rnbqkbnr/pppp1ppp/4p3/4P3/8/8/PPPP1PPP/RNBQKBNR b - -")
    @test epsquare(b2) == SQ_NONE
    local b3 = domove(b2, movefromstring("d7d5"))
    @test epsquare(b3) == SQ_D6
end

begin
    local b = startboard()
    @test pieces(b, WHITE) == SS_RANK_1 ∪ SS_RANK_2
    @test pieces(b, ROOK) == SquareSet(SQ_A1, SQ_H1, SQ_A8, SQ_H8)
    @test pieces(b, BLACK, PAWN) == SS_RANK_7
    @test pieces(b, PIECE_WB) == SquareSet(SQ_C1, SQ_F1)
    @test pawns(b) == SS_RANK_2 ∪ SS_RANK_7
    @test pawns(b, WHITE) == SS_RANK_2
    @test pawns(b, BLACK) == SS_RANK_7
    @test knights(b) == SquareSet(SQ_B1, SQ_G1, SQ_B8, SQ_G8)
    @test knights(b, WHITE) == SquareSet(SQ_B1, SQ_G1)
    @test knights(b, BLACK) == SquareSet(SQ_B8, SQ_G8)
    @test bishops(b) == SquareSet(SQ_C1, SQ_F1, SQ_C8, SQ_F8)
    @test bishops(b, WHITE) == SquareSet(SQ_C1, SQ_F1)
    @test bishops(b, BLACK) == SquareSet(SQ_C8, SQ_F8)
    @test rooks(b) == SquareSet(SQ_A1, SQ_H1, SQ_A8, SQ_H8)
    @test rooks(b, WHITE) == SquareSet(SQ_A1, SQ_H1)
    @test rooks(b, BLACK) == SquareSet(SQ_A8, SQ_H8)
    @test queens(b) == SquareSet(SQ_D1, SQ_D8)
    @test queens(b, WHITE) == SquareSet(SQ_D1)
    @test queens(b, BLACK) == SquareSet(SQ_D8)
    @test kings(b) == SquareSet(SQ_E1, SQ_E8)
    @test kings(b, WHITE) == SquareSet(SQ_E1)
    @test kings(b, BLACK) == SquareSet(SQ_E8)
    @test bishoplike(b) == SquareSet(SQ_C1, SQ_D1, SQ_F1, SQ_C8, SQ_D8, SQ_F8)
    @test bishoplike(b, WHITE) == SquareSet(SQ_C1, SQ_D1, SQ_F1)
    @test bishoplike(b, BLACK) == SquareSet(SQ_C8, SQ_D8, SQ_F8)
    @test rooklike(b) == SquareSet(SQ_A1, SQ_D1, SQ_H1, SQ_A8, SQ_D8, SQ_H8)
    @test rooklike(b, WHITE) == SquareSet(SQ_A1, SQ_D1, SQ_H1)
    @test rooklike(b, BLACK) == SquareSet(SQ_A8, SQ_D8, SQ_H8)
end

begin
    local b = fromfen("5k2/8/4q3/8/2B5/8/4P3/3K4 w - -")
    @test bishopattacks(b, SQ_C4) ==
          SquareSet(SQ_A2, SQ_B3, SQ_E2, SQ_D3, SQ_B5, SQ_A6, SQ_D5, SQ_E6)
    local b = fromfen("2r2k2/8/8/8/2R3P1/8/4P3/3K4 w - -")
    @test rookattacks(b, SQ_C4) == SquareSet(
        SQ_A4,
        SQ_B4,
        SQ_D4,
        SQ_E4,
        SQ_F4,
        SQ_G4,
        SQ_C1,
        SQ_C2,
        SQ_C3,
        SQ_C5,
        SQ_C6,
        SQ_C7,
        SQ_C8,
    )
    local b = fromfen("2r2k2/8/8/8/2Q3P1/8/4P3/3K4 w - -")
    @test queenattacks(b, SQ_C4) == SquareSet(
        SQ_C1,
        SQ_C2,
        SQ_C3,
        SQ_C5,
        SQ_C6,
        SQ_C7,
        SQ_C8,
        SQ_A4,
        SQ_B4,
        SQ_D4,
        SQ_E4,
        SQ_F4,
        SQ_G4,
        SQ_A2,
        SQ_B3,
        SQ_D5,
        SQ_E6,
        SQ_F7,
        SQ_G8,
        SQ_E2,
        SQ_D3,
        SQ_B5,
        SQ_A6,
    )
end

begin
    local b = startboard()
    @test isattacked(b, SQ_F3, WHITE)
    @test !isattacked(b, SQ_F3, BLACK)
end

begin
    local b = fromfen("r1bqkbnr/pppp1ppp/2n5/4p3/3PP3/5N2/PPP2PPP/RNBQKB1R b KQkq - 0 3")
    @test attacksto(b, SQ_D4) == SquareSet(SQ_D1, SQ_F3, SQ_E5, SQ_C6)
end

begin
    local b = fromfen("2r4b/1kp5/8/2P1Q3/1P6/2K1P2r/8/8 w - -")
    @test pinned(b) == SquareSet(SQ_E3, SQ_E5)
end

begin
    local b = startboard()
    @test perft(b, 0) == 1
    @test perft(b, 1) == 20
    @test perft(b, 2) == 400
    @test perft(b, 3) == 8902
    @test perft(b, 4) == 197281
    @test perft(b, 5) == 4865609
    # @test perft(b, 6) == 119060324
    # @test perft(b, 7) == 3195901860

    b = fromfen("r3k2r/p1ppqpb1/bn2pnp1/3PN3/1p2P3/2N2Q1p/PPPBBPPP/R3K2R w KQkq -")
    @test perft(b, 0) == 1
    @test perft(b, 1) == 48
    @test perft(b, 2) == 2039
    @test perft(b, 3) == 97862
    @test perft(b, 4) == 4085603
    # @test perft(b, 5) == 193690690
    # @test perft(b, 6) == 8031647685

    b = fromfen("8/2p5/3p4/KP5r/1R3p1k/8/4P1P1/8 w - -")
    @test perft(b, 0) == 1
    @test perft(b, 1) == 14
    @test perft(b, 2) == 191
    @test perft(b, 3) == 2812
    @test perft(b, 4) == 43238
    @test perft(b, 5) == 674624
    # @test perft(b, 6) == 11030083
    # @test perft(b, 7) == 178633661

    b = fromfen("bqnb1rkr/pp3ppp/3ppn2/2p5/5P2/P2P4/NPP1P1PP/BQ1BNRKR w HFhf -")
    @test perft(b, 0) == 1
    @test perft(b, 1) == 21
    @test perft(b, 2) == 528
    @test perft(b, 3) == 12189
    @test perft(b, 4) == 326672
    @test perft(b, 5) == 8146062

    b = fromfen("b1qr1krb/pp1ppppp/n2n4/8/2p5/2P3P1/PP1PPP1P/BNQRNKRB w GDgd -")
    @test perft(b, 0) == 1
    @test perft(b, 1) == 28
    @test perft(b, 2) == 707
    @test perft(b, 3) == 19721
    @test perft(b, 4) == 549506
    @test perft(b, 5) == 15583376

    b = fromfen("nrnbqkbr/2pp2pp/4pp2/pp6/8/1P3P2/P1PPPBPP/NRNBQ1KR w hb -")
    @test perft(b, 0) == 1
    @test perft(b, 1) == 25
    @test perft(b, 2) == 656
    @test perft(b, 3) == 16951
    @test perft(b, 4) == 466493
    @test perft(b, 5) == 12525939

    b = fromfen("qnbbrknr/1p1ppppp/8/p1p5/5P2/PP1P4/2P1P1PP/QNBBRKNR w HEhe -")
    @test perft(b, 0) == 1
    @test perft(b, 1) == 27
    @test perft(b, 2) == 573
    @test perft(b, 3) == 16331
    @test perft(b, 4) == 391656
    @test perft(b, 5) == 11562434

    b = fromfen("nrq1kbnr/p1pbpppp/3p4/1p6/6P1/1N3N2/PPPPPP1P/1RBQKB1R w HBhb -")
    @test perft(b, 0) == 1
    @test perft(b, 1) == 24
    @test perft(b, 2) == 648
    @test perft(b, 3) == 16640
    @test perft(b, 4) == 471192
    @test perft(b, 5) == 12871967

    b = fromfen("1qrkrnbb/1p1p1ppp/pnp1p3/8/3PP3/P6P/1PP2PP1/NQRKRNBB w ECec -")
    @test perft(b, 0) == 1
    @test perft(b, 1) == 24
    @test perft(b, 2) == 688
    @test perft(b, 3) == 17342
    @test perft(b, 4) == 511444
    @test perft(b, 5) == 13322502

    b = fromfen("1brnqknr/2p1pppp/p2p4/1P6/6P1/4Nb2/PP1PPP1P/BBR1QKNR w HChc -")
    @test perft(b, 0) == 1
    @test perft(b, 1) == 34
    @test perft(b, 2) == 1019
    @test perft(b, 3) == 32982
    @test perft(b, 4) == 1003103
    @test perft(b, 5) == 33322477

    b = fromfen("brn1kbrn/pp2p1pp/3p4/q1p2p2/2P4P/6P1/PP1PPP2/BRNQKBRN w GBgb -")
    @test perft(b, 0) == 1
    @test perft(b, 1) == 18
    @test perft(b, 2) == 477
    @test perft(b, 3) == 10205
    @test perft(b, 4) == 273925
    @test perft(b, 5) == 6720181

    b = fromfen("b1rknnrq/bpppp1p1/p6p/5p1P/6P1/4N3/PPPPPP2/BBRKN1RQ w GCgc -")
    @test perft(b, 0) == 1
    @test perft(b, 1) == 33
    @test perft(b, 2) == 851
    @test perft(b, 3) == 28888
    @test perft(b, 4) == 763967
    @test perft(b, 5) == 26686205

    b = fromfen("brkqnrnb/1p1pp1p1/p4p2/2p4p/8/P2PP3/1PP1QPPP/BRK1NRNB w FBfb -")
    @test perft(b, 0) == 1
    @test perft(b, 1) == 24
    @test perft(b, 2) == 479
    @test perft(b, 3) == 12584
    @test perft(b, 4) == 280081
    @test perft(b, 5) == 7830230

    b = fromfen("brkrqb1n/1pppp1pp/p7/3n1p2/P5P1/3PP3/1PP2P1P/BRKRQBNN w DBdb -")
    @test perft(b, 0) == 1
    @test perft(b, 1) == 27
    @test perft(b, 2) == 669
    @test perft(b, 3) == 18682
    @test perft(b, 4) == 484259
    @test perft(b, 5) == 13956472
end

begin
    fens = [
        "rnbqkbnr/pppppppp/8/8/8/8/PPPPPPPP/RNBQKBNR w KQkq -",
        "rnbqkbnr/pppppppp/8/8/8/8/PPPPPPPP/RNBQKBNR w Kq -",
        "rnbqkbnr/pppppppp/8/8/8/8/PPPPPPPP/RNBQKBNR w Qk -",
        "rnbqkbnr/pppppppp/8/8/8/8/PPPPPPPP/RNBQKBNR w - -",
        "rnbqkbnr/pppp1ppp/4p3/4P3/8/8/PPPP1PPP/RNBQKBNR w KQkq d6",
    ]
    for f in fens
        @test fen(fromfen(f)) == f
    end

    for i = 0:959
        f = chess960fen(i)
        @test fen(fromfen(f)) == f
    end
end


function computekey(b::Board)::UInt64
    result = UInt64(0)
    for s in occupiedsquares(b)
        p = pieceon(b, s)
        result ⊻= Chess.zobrist(p, s)
    end
    result ⊻= Chess.zobcastle(b.castlerights)
    if epsquare(b) != SQ_NONE
        result ⊻= Chess.zobep(epsquare(b))
    end
    if sidetomove(b) == BLACK
        result ⊻= Chess.zobsidetomove()
    end
    result
end



function keyisright(b::Board)::Bool
    b.key == computekey(b)
end


begin
    b = fromfen("r3k2r/1P6/8/3Pp3/5p2/8/4P3/R3K2R w KQkq e6")
    @test keyisright(b)

    ms = ["bxa8=R+", "b8=N", "dxe6", "e4", "O-O", "Rxh8+"]
    for m in ms
        @test keyisright(domove(b, m))
    end

    for m in ms
        u = domove!(b, m)
        @test keyisright(b)
        undomove!(b, u)
        @test keyisright(b)
    end
end


begin
    @test isstalemate(fromfen("b5bk/3r4/2PNP3/1rNKNr2/2PNP3/3r4/b5b1/8 w - -"))
    @test !isstalemate(fromfen("b5bk/3r4/2PNP3/1rNKNr2/2PNP3/3r4/b7/8 w - -"))
    @test ischeckmate(fromfen("b5bk/3r4/2P1P3/1rNKNr2/2PNP3/3r4/b5b1/8 w - -"))
    @test !ischeckmate(fromfen("6bk/3r4/2P1P3/1rNKNr2/2PNP3/3r4/b5b1/8 w - -"))
    @test ismaterialdraw(fromfen("8/8/3k4/8/3K4/8/8/8 w - -"))
    @test ismaterialdraw(fromfen("8/8/3k4/8/3K4/8/8/7N w - -"))
    @test ismaterialdraw(fromfen("8/8/3k4/8/3K4/8/8/7b w - -"))
    @test !ismaterialdraw(fromfen("8/8/3k4/8/3K4/8/8/7R w - -"))
    @test !ismaterialdraw(fromfen("8/8/3k4/8/3K4/8/8/7q w - -"))
    @test !ismaterialdraw(fromfen("8/8/3k4/8/3K4/8/7b/7N w - -"))
    @test !ismaterialdraw(fromfen("8/8/3k4/8/3K4/8/8/BB6 w - -"))
    @test !ismaterialdraw(fromfen("8/8/3k4/8/3K4/8/3P4/8 w - -"))
end


begin
    b = fromfen("8/4k3/3p4/4p3/8/2BK4/8/8 w - - 0 1")
    @test see(b, Move(SQ_C3, SQ_E5)) == -2
    b = fromfen("8/4k3/3p4/4p3/8/2BK4/8/Q7 w - - 0 1")
    @test see(b, Move(SQ_C3, SQ_E5)) == -1
    b = fromfen("8/4k3/8/4p3/8/2BK4/8/q7 w - - 0 1")
    @test see(b, Move(SQ_C3, SQ_E5)) == -2
    b = fromfen("8/4k3/8/4p3/8/2BK4/8/8 w - - 0 1")
    @test see(b, Move(SQ_C3, SQ_E5)) == 1
    b = fromfen("7q/4k1b1/3p4/4n3/8/2BK1N2/4R3/4R3 w - - 0 1")
    @test see(b, Move(SQ_F3, SQ_E5)) == 1
    b = fromfen("7q/4k1b1/3p4/4n3/8/2BK1N2/4R3/4R3 w - - 0 1")
    @test see(b, Move(SQ_E2, SQ_E5)) == -1
    b = fromfen("7q/4k1b1/3p4/4n3/8/2BK1N2/4R3/8 w - - 0 1")
    @test see(b, Move(SQ_E2, SQ_E5)) == -2
    b = fromfen("7q/4k1b1/3p4/4n3/8/2BK1N2/4R3/8 w - - 0 1")
    @test see(b, Move(SQ_C3, SQ_E5)) == 0
    b = fromfen("8/2b5/3k4/4p3/3K1P2/8/8/8 w - -")
    @test see(b, Move(SQ_F4, SQ_E5)) == 1
    b = fromfen("8/8/3k1p2/4p3/3K1P2/2B5/8/8 w - -")
    @test see(b, Move(SQ_F4, SQ_E5)) == 0
end

begin
    b = fromfen("r1bqk2r/p4pb1/2pp1np1/6P1/2PPp3/2N5/PP3PB1/R1BQK2R b KQkq -")
    domove!(b, "Rxh1+")
    @test fen(b) == "r1bqk3/p4pb1/2pp1np1/6P1/2PPp3/2N5/PP3PB1/R1BQK2r w Qq -"
end

begin
    b = startboard()
    @test fen(decompress(compress(b))) == fen(b)
    b = fromfen("4k3/8/8/pP6/8/8/8/4K3 w - a6")
    @test fen(decompress(compress(b))) == fen(b)
    b = fromfen("r3k2r/8/8/8/Pp6/8/8/4K3 b kq a3")
    @test fen(decompress(compress(b))) == fen(b)
end

<<<<<<< HEAD
begin
    movelist = MoveList(200)
    b = startboard()
    new_board = domoves(b, "d4", "Nf6", "c4", "e6", "Nc3", "Bb4")
    new_board_pre = domoves(b, "d4", "Nf6", "c4", "e6", "Nc3", "Bb4", movelist=movelist)
    @test fen(new_board) == fen(new_board_pre)
=======
# test for issue #26
begin
    b = fromfen("6Q1/8/5Q2/2p1B3/1bPpP3/1P3P2/PkPN2B1/R3K3 b Q - 0 48")
    @test !cancastlekingside(b, WHITE)
    @test cancastlequeenside(b, WHITE)

    domove!(b, "Kxa1")
    @test !cancastlekingside(b, WHITE)
    @test !cancastlequeenside(b, WHITE)
>>>>>>> 76a9c853
end<|MERGE_RESOLUTION|>--- conflicted
+++ resolved
@@ -350,14 +350,14 @@
     @test fen(decompress(compress(b))) == fen(b)
 end
 
-<<<<<<< HEAD
 begin
     movelist = MoveList(200)
     b = startboard()
     new_board = domoves(b, "d4", "Nf6", "c4", "e6", "Nc3", "Bb4")
     new_board_pre = domoves(b, "d4", "Nf6", "c4", "e6", "Nc3", "Bb4", movelist=movelist)
     @test fen(new_board) == fen(new_board_pre)
-=======
+end
+
 # test for issue #26
 begin
     b = fromfen("6Q1/8/5Q2/2p1B3/1bPpP3/1P3P2/PkPN2B1/R3K3 b Q - 0 48")
@@ -367,5 +367,4 @@
     domove!(b, "Kxa1")
     @test !cancastlekingside(b, WHITE)
     @test !cancastlequeenside(b, WHITE)
->>>>>>> 76a9c853
 end